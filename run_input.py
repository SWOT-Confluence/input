--- conflicted
+++ resolved
@@ -195,11 +195,6 @@
     index = args.index
         
     # Get input data to run on
-<<<<<<< HEAD
-    index = int(args.index) if args.index != -235 else int(os.environ.get("AWS_BATCH_JOB_ARRAY_INDEX"))
-    exe_data = get_exe_data(index, args.rnjson)
-    print(f"Running on reach: {exe_data[0]} (index number {index}).")
-=======
     if args.chunk_number is not None:
         # run_jsons = glob.glob(args.rnjson.replace('.json', '*'))
         run_json = args.rnjson.replace('.json', f'_{args.chunk_number}.json')
@@ -209,7 +204,6 @@
     exe_data = get_exe_data(index, args.rnjson)
     print(f"Running on reach: {exe_data[0]} (index number {index}).")
 
->>>>>>> d295df63
     
     # Get cycle pass data
     with open(args.cpjson) as jf:
